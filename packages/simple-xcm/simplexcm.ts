import {ApiPromise, WsProvider} from '@polkadot/api';
import {SubmittableExtrinsic} from '@polkadot/api/types';
import {Bytes, Result} from '@polkadot/types-codec';
import {Codec} from '@polkadot/types-codec/types';
import {Registry} from './registry';
import {stringify} from '@polkadot/util';
import {
  AssetIdLookup,
  AssetLookup,
  ChainInfo,
  InteriorLocation,
  LocationLookup,
  PalletXcmName,
  XcmVersion,
  Location,
  InteriorLocationLookup,
  Origin,
  AssetId,
  Asset,
  VersionedLocation,
  RegistryLookup,
  FungibleAnyAsset,
  VersionedAssets,
} from '@open-xcm-tools/xcm-types';
import {
  convertAssetIdVersion,
  convertLocationVersion,
  findPalletXcm,
  location,
  locationRelativeToPrefix,
  palletApiTxName,
  prepareAssetsForEncoding,
  relativeLocationToUniversal,
  sanitizeInterior,
  sanitizeLookup,
  toJunctions,
} from '@open-xcm-tools/xcm-util';
import {Estimator, findFeeAssetById} from '@open-xcm-tools/xcm-estimate';
import {sanitizeTransferParams} from './main-utils';
import {
  FeeEstimationErrors,
  TooExpensiveFeeError,
} from '@open-xcm-tools/xcm-estimate/errors';

interface TransferBackend {
  composeTransfer(
    transferParams: TransferParams,
  ): Promise<SubmittableExtrinsic<'promise'>>;
}

/**
 * Parameters for transferring tokens between chains.
 */
export type TransferParams = {
  origin: Origin | RegistryLookup; // The origin of the transfer.
  assets: AssetLookup[]; // The assets to be transferred.
  feeAssetId: AssetIdLookup; // The asset used to pay the transfer fee.
  destination: LocationLookup; // The destination location for the transfer.
  beneficiary: LocationLookup; // The beneficiary of the transferred assets.
};

type PreparedTransferParams = {
  origin: Origin;
<<<<<<< HEAD
  assets: VersionedAssets;
  feeAssetId: AssetId;
  feeAssetIndex: number;
  feeAnyAssetRef: FungibleAnyAsset; // docs
=======
  assets: VersionedAssets; // A collection of assets to be transferred, including their versions.
  feeAssetId: AssetId; // The identifier of the asset that will be used to pay the transfer fee.
  feeAssetIndex: number; // The index of the asset in the assets array that will be used for the fee.
  feeAnyAssetRef: FungibleAnyAsset; // Reference to the fungible asset from PreparedTransferParams.assets, which will be taken as fee asset.
>>>>>>> 795b53ec
  destination: Location;
  beneficiary: Location;
};

/**
 * Class representing a simple XCM interface for cross-chain transfers.
 */
export class SimpleXcm {
  api: ApiPromise;
  registry: Registry;
  chainInfo: ChainInfo;
  palletXcm: PalletXcmName;
  estimator: Estimator;
  xcmVersion: XcmVersion;

  /**
   * Composes a transfer extrinsic based on the provided parameters.
   * @param transferParams - The parameters for the transfer.
   * @returns A promise that resolves to a SubmittableExtrinsic for the transfer.
   */
  composeTransfer(
    transferParams: TransferParams,
  ): Promise<SubmittableExtrinsic<'promise'>> {
    return this.#transferBackend().composeTransfer(transferParams);
  }

  /**
   * Enforces the specified XCM version for the transfer.
   * @param version - The XCM version to enforce.
   * @throws Will throw an error if the requested version exceeds the maximum supported version.
   */
  enforceXcmVersion(version: XcmVersion) {
    if (version > this.estimator.xcmVersion) {
      throw new Error(
        `The requested XCM version ${version} is greater than the chain supports (= ${this.estimator.xcmVersion})`,
      );
    }

    this.xcmVersion = version;
  }

  /**
   * Adjusts the fungible asset amount based on the asset ID and amount.
   * @param assetId - The ID of the asset.
   * @param amount - The amount of the asset as a string.
   * @returns The adjusted asset lookup object.
   */
  adjustedFungible(assetId: AssetIdLookup, amount: string): AssetLookup {
    sanitizeLookup(assetId);
    let decimals: number;

    if (typeof assetId === 'string') {
      decimals = this.registry.currencyInfoBySymbol(assetId).decimals;
    } else {
      const currencyUniversalLocation = relativeLocationToUniversal({
        relativeLocation: assetId,
        context: this.chainInfo.identity.universalLocation,
      });

      decimals = this.registry.currencyInfoByUniversalLocation(
        currencyUniversalLocation,
      ).decimals;
    }

    const value = this.#convertFungibleAmount(amount, decimals);

    return {
      id: assetId,
      fun: {fungible: value},
    };
  }

  /**
   * Disconnects from the API.
   */
  async disconnect() {
    await this.api.disconnect();
  }

  /**
   * Private constructor for initializing the SimpleXcm instance.
   * @param apiPromise - The API promise instance.
   * @param registry - The registry instance.
   * @param chainInfo - Information about the connected chain.
   * @param palletXcm - The name of the XCM pallet.
   * @param maxXcmVersion - The maximum supported XCM version.
   */
  private constructor(
    apiPromise: ApiPromise,
    registry: Registry,
    chainInfo: ChainInfo,
    palletXcm: PalletXcmName,
    estimator: Estimator,
  ) {
    this.api = apiPromise;
    this.registry = registry;
    this.chainInfo = chainInfo;
    this.palletXcm = palletXcm;
    this.estimator = estimator;
    this.xcmVersion = estimator.xcmVersion;
  }

  /**
   * Creates and connects a new SimpleXcm instance.
   * @param chainId - The ID of the chain to connect to.
   * @param registry - The registry instance.
   * @returns A promise that resolves to a SimpleXcm instance.
   * @throws Will throw an error if no pallet-xcm is found in the runtime.
   */
  static async connect(chainId: string, registry: Registry) {
    const chainInfo = registry.chainInfoById(chainId);

    const provider = new WsProvider(chainInfo.endpoints);
    const api = await ApiPromise.create({provider});

    const palletXcm = findPalletXcm(api);
    if (!palletXcm) {
      throw new Error(`${chainId}: no pallet-xcm found in the runtime`);
    }

    const xcmVersion = await Estimator.estimateMaxXcmVersion(
      api,
      chainInfo.identity.name,
      palletXcm,
    );
    const estimator = new Estimator(api, chainInfo.identity, xcmVersion);

    return new SimpleXcm(api, registry, chainInfo, palletXcm, estimator);
  }

  /**
   * Resolves a relative location to an absolute location.
   * @param lookup - The relative location or location lookup.
   * @returns The resolved absolute location.
   * @throws Will throw an error if the location is unknown.
   */
  resolveRelativeLocation(lookup: InteriorLocation | LocationLookup): Location {
    if (typeof lookup === 'string') {
      const universalLocation = this.registry.universalLocation(lookup);
      if (universalLocation) {
        return locationRelativeToPrefix({
          location: universalLocation,
          prefix: this.chainInfo.identity.universalLocation,
        });
      }

      const relativeLocation = this.registry.relativeLocation(lookup);
      if (relativeLocation) {
        return relativeLocation;
      }

      throw new Error(`${lookup}: unknown named location`);
    } else if ('parents' in lookup) {
      sanitizeLookup(lookup);
      return lookup;
    } else {
      sanitizeInterior(lookup);
      return locationRelativeToPrefix({
        location: lookup,
        prefix: this.chainInfo.identity.universalLocation,
      });
    }
  }

  /**
   * Resolves a location lookup to an absolute universal location.
   * @param lookup - The location lookup.
   * @returns The resolved universal location.
   * @throws Will throw an error if the location is unknown.
   */
  resolveUniversalLocation(lookup: InteriorLocationLookup): InteriorLocation {
    if (typeof lookup === 'string') {
      const universalLocation = this.registry.universalLocation(lookup);
      if (universalLocation) {
        return universalLocation;
      }

      const relativeLocation = this.registry.relativeLocation(lookup);
      if (relativeLocation) {
        return relativeLocationToUniversal({
          relativeLocation,
          context: this.chainInfo.identity.universalLocation,
        });
      }

      throw new Error(`${lookup}: unknown named location`);
    } else {
      sanitizeInterior(lookup);
      return lookup;
    }
  }

  async tryEstimateExtrinsicXcmFees(
    origin: Origin,
    xt: SubmittableExtrinsic<'promise'>,
    feeAssetId: AssetId,
  ): Promise<{value: bigint} | {error: TooExpensiveFeeError}> {
    try {
      const estimatedFees = await this.estimator.tryEstimateExtrinsicFees(
        origin,
        xt,
        feeAssetId,
        {
          estimatorResolver: (universalLocation: InteriorLocation) =>
            Estimator.connect(
              this.registry.chainInfoByUniversalLocation(universalLocation),
            ),
        },
      );
      return {value: estimatedFees};
    } catch (errors) {
      if (errors instanceof FeeEstimationErrors) {
        const totalValue = errors.errors.reduce((sum, error) => {
          if (error.cause instanceof TooExpensiveFeeError) {
<<<<<<< HEAD
            return sum + BigInt(error.cause.missingAmount);
=======
            return sum + error.cause.missingAmount;
>>>>>>> 795b53ec
          }
          return sum;
        }, BigInt(0));

        if (totalValue > 0) {
          return {error: new TooExpensiveFeeError(totalValue)};
        }
      }
      throw errors;
    }
  }

  /**
   * Resolves a relative asset lookup to an absolute asset.
   * @param lookup - The asset lookup.
   * @returns The resolved asset.
   */
  resolveRelativeAsset(lookup: AssetLookup): Asset {
    return {
      id: this.resolveRelativeLocation(lookup.id),
      fun: lookup.fun,
    };
  }

  /**
   * Converts a location lookup to an account ID.
   * @param lookup - The location lookup.
   * @returns A promise that resolves to the account ID.
   * @throws Will throw an error if the conversion fails.
   */
  async locationToAccountId(lookup: LocationLookup): Promise<string> {
    if (this.api.call.locationToAccountApi === undefined) {
      throw new Error(
        `${this.chainInfo.identity.name} doesn't implement locationToAccount Runtime API`,
      );
    }

    if (typeof lookup === 'string') {
      const accountLocation = this.resolveRelativeLocation(lookup);
      return this.locationToAccountId(accountLocation);
    }
    sanitizeLookup(lookup);

    const versionedLocation: VersionedLocation = {v4: lookup};
    const result: Result<Bytes, Codec> =
      await this.api.call.locationToAccountApi.convertLocation(
        versionedLocation,
      );

    if (result.isErr) {
      throw new Error(
        `${this.chainInfo.identity.name}: can't convert location to an account ID - ${stringify(result.asErr.toHuman())}`,
      );
    }

    return result.asOk.toHex();
  }

  /**
   * Converts a fungible amount from a string representation to a bigint.
   * @param amount - The amount as a string.
   * @param decimals - The number of decimals for the asset.
   * @returns The converted amount as a bigint.
   * @throws Will throw an error if the amount format is invalid or if the decimals value is incorrect.
   */
  #convertFungibleAmount(amount: string, decimals: number): bigint {
    // RegEx for number validation
    // Example:
    // 0.23, 123, 12.232 - OK
    // 023, 023.23, text, 2.text - Invalid
    const numberRegEx = /^(0(\.\d+)?|[1-9]\d*(\.\d+)?)$/;

    const isValidNumber = numberRegEx.test(amount);
    if (!isValidNumber) {
      throw new Error(
        'convertFungibleAmount: invalid amount format. Must be an integer or decimal number.',
      );
    }
    const [integerPart, decimalPart = ''] = amount.split('.');

    if (!Number.isSafeInteger(decimals) || decimals < 0 || decimals > 38) {
      throw new Error(
        'convertFungibleAmount: decimals value is incorrect. Expected an integer between 1 and 38',
      );
    }
    const paddedDecimalPart = decimalPart.padEnd(decimals, '0');

    if (paddedDecimalPart.length > decimals) {
      throw new Error(
        `convertFungibleAmount: the fungible amount's decimal part length (${paddedDecimalPart.length}) is greater than the currency decimals (${decimals})`,
      );
    }
    return BigInt(integerPart + paddedDecimalPart);
  }

  /**
   * Retrieves the appropriate transfer backend based on the available extrinsics.
   * @returns The transfer backend instance.
   * @throws Will throw an error if no known backend pallet is found.
   */
  #transferBackend() {
    if ('transferAssets' in this.api.tx[this.palletXcm]) {
      return new PalletXcmBackend(this);
    }

    console.warn(`
      ${this.chainInfo.identity.name}: pallet-xcm does not have the needed "transferAssets" extrinsic.
      Looking for an alternative XCM transfer backend...
    `);

    const pallets = this.api.registry.metadata.pallets;

    let palletName: string;
    let backend: TransferBackend | undefined;
    for (const pallet of pallets) {
      const palletRuntimeName = pallet.name.toPrimitive();
      palletName = palletApiTxName(palletRuntimeName);

      switch (palletName) {
        // TODO test XTokensBackend
        // case 'xTokens':
        //   backend = new XTokensBackend(this);
        //   break loop;

        default:
      }
    }

    if (backend) {
      console.warn(
        `${this.chainInfo.identity.name}: using an alternative XCM transfer backend - ${palletName!}`,
      );
      return backend;
    } else {
      throw new Error(
        `${this.chainInfo.identity.name}: No known XCM transfer backend pallet is found`,
      );
    }
  }
}

/**
 * Class representing the backend for the XCM pallet.
 */
class PalletXcmBackend implements TransferBackend {
  simpleXcm: SimpleXcm;

  /**
   * Constructor for the PalletXcmBackend.
   * @param simpleXcm - The SimpleXcm instance.
   */
  constructor(simpleXcm: SimpleXcm) {
    this.simpleXcm = simpleXcm;
  }

  /**
   * Composes a transfer extrinsic based on the provided parameters.
   * @param transferParams - The parameters for the transfer.
   * @returns A promise that resolves to a SubmittableExtrinsic for the transfer.
   */
  async composeTransfer(
    transferParams: TransferParams,
  ): Promise<SubmittableExtrinsic<'promise'>> {
    const preparedParams = await prepareTransferParams(
      this.simpleXcm,
      transferParams,
    );

    const xcmVersion = this.simpleXcm.xcmVersion;

    const destination = convertLocationVersion(
      xcmVersion,
      preparedParams.destination,
    );
    const beneficiary = convertLocationVersion(
      xcmVersion,
      preparedParams.beneficiary,
    );

    const palletXcm = this.simpleXcm.api.tx[this.simpleXcm.palletXcm];
    const noXcmWeightLimit = 'Unlimited';

    let estimatedFees;
    do {
      const txToDryRun = palletXcm.transferAssets(
        destination,
        beneficiary,
        preparedParams.assets,
        preparedParams.feeAssetIndex,
        noXcmWeightLimit,
      );

<<<<<<< HEAD
      estimatedFees = await this.simpleXcm.tryEstimateExtrinsicXcmFees(
=======
      estimatedFees = await this.simpleXcm.estimateExtrinsicXcmFees(
>>>>>>> 795b53ec
        preparedParams.origin,
        txToDryRun,
        preparedParams.feeAssetId,
      );

      if ('error' in estimatedFees) {
<<<<<<< HEAD
        if ('fungible' in preparedParams.feeAnyAssetRef.fun) {
          preparedParams.feeAnyAssetRef.fun.fungible +=
            estimatedFees.error.missingAmount;
        }
=======
        preparedParams.feeAnyAssetRef.fun.fungible +=
          estimatedFees.error.missingAmount;
>>>>>>> 795b53ec
      } else {
        preparedParams.feeAnyAssetRef.fun.fungible += estimatedFees.value;
      }
    } while ('error' in estimatedFees);

    const tx = palletXcm.transferAssets(
      destination,
      beneficiary,
      preparedParams.assets,
      preparedParams.feeAssetIndex,
      noXcmWeightLimit,
    );

    // This call is necessary to verify the user's sufficient balance for executing the extrinsic,
    // which encompasses the assets and already estimated fees.
    await Estimator.dryRunExtrinsic(
      this.simpleXcm.api,
      preparedParams.origin,
      tx,
    );

    return tx;
  }
}

/**
 * Class representing the backend for the XTokens pallet.
 */
class XTokensBackend implements TransferBackend {
  simpleXcm: SimpleXcm;

  /**
   * Constructor for the XTokensBackend.
   * @param simpleXcm - The SimpleXcm instance.
   */
  constructor(simpleXcm: SimpleXcm) {
    this.simpleXcm = simpleXcm;
  }

  /**
   * Composes a transfer extrinsic based on the provided parameters.
   * @param transferParams - The parameters for the transfer.
   * @returns A promise that resolves to a SubmittableExtrinsic for the transfer.
   * @throws Will throw an error if the beneficiary is not an interior location.
   */
  async composeTransfer(
    transferParams: TransferParams,
  ): Promise<SubmittableExtrinsic<'promise'>> {
    const preparedParams = await prepareTransferParams(
      this.simpleXcm,
      transferParams,
    );

    if (preparedParams.beneficiary.parents !== 0n) {
      throw new Error(`
        The beneficiary must be an interior location (parents = 0) when using the XTokens backend.
        The actual parents = ${preparedParams.beneficiary.parents}
      `);
    }

    const beneficiaryJunctions = toJunctions(
      preparedParams.beneficiary.interior,
    );
    const destinationJunctions = toJunctions(
      preparedParams.destination.interior,
    );

    const destinationBeneficiary = location(
      preparedParams.destination.parents,
      [...destinationJunctions, ...beneficiaryJunctions],
    );

    const xcmVersion = this.simpleXcm.xcmVersion;

    const destination = convertLocationVersion(
      xcmVersion,
      destinationBeneficiary,
    );

    const xTokens = this.simpleXcm.api.tx['xTokens'];
    const noXcmWeightLimit = 'Unlimited';

    const txToDryRun = xTokens.transferMultiassets(
      preparedParams.assets,
      preparedParams.feeAssetIndex,
      destination,
      noXcmWeightLimit,
    );

<<<<<<< HEAD
    const estimatedFees = await this.simpleXcm.tryEstimateExtrinsicXcmFees(
=======
    const estimatedFees = await this.simpleXcm.estimateExtrinsicXcmFees(
>>>>>>> 795b53ec
      preparedParams.origin,
      txToDryRun,
      preparedParams.feeAssetId,
    );

    if ('value' in estimatedFees) {
      preparedParams.feeAnyAssetRef.fun.fungible += estimatedFees.value;
    }

    const tx = xTokens.transferMultiassets(
      preparedParams.assets,
      preparedParams.feeAssetIndex,
      destination,
      noXcmWeightLimit,
    );

    return tx;
  }
}

/**
 * Prepares the transfer parameters for the transfer.
 * @param simpleXcm - The SimpleXcm instance.
 * @param transferParams - The parameters for the transfer.
 * @returns A promise that resolves to the prepared transfer parameters.
 */
export async function prepareTransferParams(
  simpleXcm: SimpleXcm,
  transferParams: TransferParams,
): Promise<PreparedTransferParams> {
  let origin: Origin;
  if (typeof transferParams.origin === 'string') {
    origin = {
      System: {
        Signed: await simpleXcm.locationToAccountId(transferParams.origin),
      },
    };
  } else {
    origin = transferParams.origin;
  }

  sanitizeTransferParams(transferParams);

  const destination = simpleXcm.resolveRelativeLocation(
    transferParams.destination,
  );
  const beneficiary = simpleXcm.resolveRelativeLocation(
    transferParams.beneficiary,
  );
  const feeAssetId = simpleXcm.resolveRelativeLocation(
    transferParams.feeAssetId,
  );

  const resolvedAssets = transferParams.assets.map(asset =>
    simpleXcm.resolveRelativeAsset(asset),
  );

  const assets = prepareAssetsForEncoding(simpleXcm.xcmVersion, resolvedAssets);

  const convertedFeeAssetId = convertAssetIdVersion(
    simpleXcm.xcmVersion,
    feeAssetId,
  );
  const feeAssetResult = findFeeAssetById(convertedFeeAssetId, assets);

  let feeAnyAsset: FungibleAnyAsset;
  let feeAssetIndex: number;

  if (feeAssetResult === undefined) {
    // FIXME refactor fee estimation so that it can estimate fees when the fee asset
    // is neither part of the transfer nor above the minimum amount to cover the fees.
    throw Error(
      `${simpleXcm.chainInfo.identity.name}: failed to compose transfer, the fee asset isn't part of the transfer (a temporary limitation, see README)`,
    );

    // const feeAsset = {
    //   id: feeAssetId,
    //   fun: fungible(2n),
    // };
    // resolvedAssets.push(feeAsset);

    // assets = prepareAssetsForEncoding(simpleXcm.xcmVersion, resolvedAssets);
    // [feeAnyAsset, feeAssetIndex] = findFeeAssetById(feeAssetId, assets)!;
  } else {
    [feeAnyAsset, feeAssetIndex] = feeAssetResult;
  }

  return {
    origin,
    assets,
    feeAssetId,
    feeAssetIndex,
    feeAnyAssetRef: feeAnyAsset,
    destination,
    beneficiary,
  };
}<|MERGE_RESOLUTION|>--- conflicted
+++ resolved
@@ -61,17 +61,10 @@
 
 type PreparedTransferParams = {
   origin: Origin;
-<<<<<<< HEAD
-  assets: VersionedAssets;
-  feeAssetId: AssetId;
-  feeAssetIndex: number;
-  feeAnyAssetRef: FungibleAnyAsset; // docs
-=======
   assets: VersionedAssets; // A collection of assets to be transferred, including their versions.
   feeAssetId: AssetId; // The identifier of the asset that will be used to pay the transfer fee.
   feeAssetIndex: number; // The index of the asset in the assets array that will be used for the fee.
   feeAnyAssetRef: FungibleAnyAsset; // Reference to the fungible asset from PreparedTransferParams.assets, which will be taken as fee asset.
->>>>>>> 795b53ec
   destination: Location;
   beneficiary: Location;
 };
@@ -286,11 +279,7 @@
       if (errors instanceof FeeEstimationErrors) {
         const totalValue = errors.errors.reduce((sum, error) => {
           if (error.cause instanceof TooExpensiveFeeError) {
-<<<<<<< HEAD
-            return sum + BigInt(error.cause.missingAmount);
-=======
             return sum + error.cause.missingAmount;
->>>>>>> 795b53ec
           }
           return sum;
         }, BigInt(0));
@@ -483,26 +472,15 @@
         noXcmWeightLimit,
       );
 
-<<<<<<< HEAD
-      estimatedFees = await this.simpleXcm.tryEstimateExtrinsicXcmFees(
-=======
       estimatedFees = await this.simpleXcm.estimateExtrinsicXcmFees(
->>>>>>> 795b53ec
         preparedParams.origin,
         txToDryRun,
         preparedParams.feeAssetId,
       );
 
       if ('error' in estimatedFees) {
-<<<<<<< HEAD
-        if ('fungible' in preparedParams.feeAnyAssetRef.fun) {
-          preparedParams.feeAnyAssetRef.fun.fungible +=
-            estimatedFees.error.missingAmount;
-        }
-=======
         preparedParams.feeAnyAssetRef.fun.fungible +=
           estimatedFees.error.missingAmount;
->>>>>>> 795b53ec
       } else {
         preparedParams.feeAnyAssetRef.fun.fungible += estimatedFees.value;
       }
@@ -592,11 +570,7 @@
       noXcmWeightLimit,
     );
 
-<<<<<<< HEAD
-    const estimatedFees = await this.simpleXcm.tryEstimateExtrinsicXcmFees(
-=======
     const estimatedFees = await this.simpleXcm.estimateExtrinsicXcmFees(
->>>>>>> 795b53ec
       preparedParams.origin,
       txToDryRun,
       preparedParams.feeAssetId,
