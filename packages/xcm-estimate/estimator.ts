--- conflicted
+++ resolved
@@ -249,7 +249,6 @@
     });
   }
 
-<<<<<<< HEAD
   /**
    * Estimates the fees for submitting an extrinsic.
    * @param origin - The origin of the extrinsic.
@@ -259,10 +258,7 @@
    * @returns A promise that resolves to the estimated fee.
    * @throws If the estimation fails.
    */
-  async estimateExtrinsicFees(
-=======
   async tryEstimateExtrinsicFees(
->>>>>>> 795b53ec
     origin: Origin,
     xt: SubmittableExtrinsic<'promise'>,
     feeAssetId: AssetId,
